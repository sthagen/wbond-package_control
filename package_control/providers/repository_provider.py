import json
import re
import os
from itertools import chain
from urllib.parse import urljoin, urlparse

from .. import text
from ..console_write import console_write
from .provider_exception import ProviderException
from .schema_compat import platforms_to_releases
from ..downloaders.downloader_exception import DownloaderException
from ..clients.client_exception import ClientException
from ..clients.github_client import GitHubClient
from ..clients.gitlab_client import GitLabClient
from ..clients.bitbucket_client import BitBucketClient
from ..download_manager import downloader, update_url
from ..versions import version_sort


class RepositoryProvider():

    """
    Generic repository downloader that fetches package info

    With the current channel/repository architecture where the channel file
    caches info from all includes repositories, these package providers just
    serve the purpose of downloading packages not in the default channel.

    The structure of the JSON a repository should contain is located in
    example-packages.json.

    :param repo:
        The URL of the package repository

    :param settings:
        A dict containing at least the following fields:
          `cache_length`,
          `debug`,
          `timeout`,
          `user_agent`
        Optional fields:
          `http_proxy`,
          `https_proxy`,
          `proxy_username`,
          `proxy_password`,
          `query_string_params`
    """

    def __init__(self, repo, settings):
        self.cache = {}
        self.repo_info = None
        self.schema_version = '0.0'
        self.schema_major_version = 0
        self.repo = repo
        self.settings = settings
        self.failed_sources = {}
        self.broken_packages = {}
        self.broken_dependencies = {}

    @classmethod
    def match_url(cls, repo):
        """Indicates if this provider can handle the provided repo"""

        return True

    def prefetch(self):
        """
        Go out and perform HTTP operations, caching the result

        :raises:
            DownloaderException: when there is an issue download package info
            ClientException: when there is an issue parsing package info
        """

        [name for name, info in self.get_packages()]

    def get_failed_sources(self):
        """
        List of any URLs that could not be accessed while accessing this repository

        :return:
            A generator of ("https://example.com", Exception()) tuples
        """

        return self.failed_sources.items()

    def get_broken_packages(self):
        """
        List of package names for packages that are missing information

        :return:
            A generator of ("Package Name", Exception()) tuples
        """

        return self.broken_packages.items()

    def get_broken_dependencies(self):
        """
        List of dependency names for dependencies that are missing information

        :return:
            A generator of ("Dependency Name", Exception()) tuples
        """

        return self.broken_dependencies.items()

    def fetch(self):
        """
        Retrieves and loads the JSON for other methods to use

        :raises:
            ProviderException: when an error occurs trying to open a file
            DownloaderException: when an error occurs trying to open a URL
        """

        if self.repo_info is not None:
            return

        self.repo_info = self.fetch_location(self.repo)
        for key in ['packages', 'dependencies']:
            if key not in self.repo_info:
                self.repo_info[key] = []

        if 'includes' not in self.repo_info:
            return

        # Allow repositories to include other repositories
        scheme_match = re.match('(https?:)//', self.repo, re.I)
        if scheme_match is None:
            relative_base = os.path.dirname(self.repo)
            is_http = False
        else:
            is_http = True

        includes = self.repo_info.get('includes', [])
        del self.repo_info['includes']
        for include in includes:
            if include.startswith('//'):
                if scheme_match is not None:
                    include = scheme_match.group(1) + include
                else:
                    include = 'https:' + include
            elif include.startswith('/'):
                # We don't allow absolute includes
                continue
            elif include.startswith('./') or include.startswith('../'):
                if is_http:
                    include = urljoin(self.repo, include)
                else:
                    include = os.path.join(relative_base, include)
                    include = os.path.normpath(include)
            include_info = self.fetch_location(include)
            included_packages = include_info.get('packages', [])
            self.repo_info['packages'].extend(included_packages)
            included_dependencies = include_info.get('dependencies', [])
            self.repo_info['dependencies'].extend(included_dependencies)

    def fetch_and_validate(self):
        """
        Fetch the repository and validates that it is parse-able

        :return:
            Boolean if the repo was fetched and validated
        """

        if self.repo in self.failed_sources:
            return False

        if self.repo_info is not None:
            return True

        try:
            self.fetch()
        except (DownloaderException, ProviderException) as e:
            self.failed_sources[self.repo] = e
            self.cache['get_packages'] = {}
            return False

        def fail(message):
            exception = ProviderException(message)
            self.failed_sources[self.repo] = exception
            self.cache['get_packages'] = {}
            return
        schema_error = 'Repository %s does not appear to be a valid repository file because ' % self.repo

        if 'schema_version' not in self.repo_info:
            error_string = '%s the "schema_version" JSON key is missing.' % schema_error
            fail(error_string)
            return False

        try:
            self.schema_version = self.repo_info.get('schema_version')
            if isinstance(self.schema_version, int):
                self.schema_version = float(self.schema_version)
            if isinstance(self.schema_version, float):
                self.schema_version = str(self.schema_version)
        except (ValueError):
            error_string = '%s the "schema_version" is not a valid number.' % schema_error
            fail(error_string)
            return False

        if self.schema_version not in ['1.0', '1.1', '1.2', '2.0', '3.0.0']:
            fail(text.format(
                '''
                %s the "schema_version" is not recognized. Must be one of: 1.0, 1.1, 1.2, 2.0 or 3.0.0.
                ''',
                schema_error
            ))
            return False

        version_parts = self.schema_version.split('.')
        self.schema_major_version = int(version_parts[0])

        if 'packages' not in self.repo_info:
            error_string = '%s the "packages" JSON key is missing.' % schema_error
            fail(error_string)
            return False

        if isinstance(self.repo_info['packages'], dict):
            fail(text.format(
                '''
                %s the "packages" key is an object, not an array. This indicates it is a channel not a repository.
                ''',
                schema_error
            ))
            return False

        return True

    def fetch_location(self, location):
        """
        Fetches the contents of a URL of file path

        :param location:
            The URL or file path

        :raises:
            ProviderException: when an error occurs trying to open a file
            DownloaderException: when an error occurs trying to open a URL

        :return:
            A dict of the parsed JSON
        """

        if re.match(r'https?://', self.repo, re.I):
            with downloader(location, self.settings) as manager:
                json_string = manager.fetch(location, 'Error downloading repository.')

        # Anything that is not a URL is expected to be a filesystem path
        else:
            if not os.path.exists(location):
                raise ProviderException('Error, file %s does not exist' % location)

            if self.settings.get('debug'):
                console_write(
                    '''
                    Loading %s as a repository
                    ''',
                    location
                )

            # We open as binary so we get bytes like the DownloadManager
            with open(location, 'rb') as f:
                json_string = f.read()

        try:
            return json.loads(json_string.decode('utf-8'))
        except (ValueError):
            raise ProviderException('Error parsing JSON from repository %s.' % location)

    def get_dependencies(self, invalid_sources=None):
        """
        Provides access to the dependencies in this repository

        :param invalid_sources:
            A list of URLs that are permissible to fetch data from

        :raises:
            ProviderException: when an error occurs trying to open a file
            DownloaderException: when there is an issue download package info
            ClientException: when there is an issue parsing package info

        :return:
            A generator of
            (
                'Dependency Name',
                {
                    'name': name,
                    'load_order': two digit string,
                    'description': description,
                    'author': author,
                    'issues': URL,
                    'releases': [
                        {
                            'sublime_text': compatible version,
                            'platforms': [platform name, ...],
                            'url': url,
                            'version': version,
                            'sha256': hex hash
                        }, ...
                    ],
                    'sources': [url, ...]
                }
            )
            tuples
        """

        if 'get_dependencies' in self.cache:
            for key, value in self.cache['get_dependencies'].items():
                yield (key, value)
            return

        if invalid_sources is not None and self.repo in invalid_sources:
            raise StopIteration()

        if not self.fetch_and_validate():
            return

        debug = self.settings.get('debug')

        clients = [
            Client(self.settings) for Client in (GitHubClient, GitLabClient, BitBucketClient)
        ]

        if self.schema_major_version < 3:
            self.repo_info['dependencies'] = []

        output = {}
        for dependency in self.repo_info['dependencies']:
            info = {
                'sources': [self.repo]
            }

            for field in ['name', 'description', 'author', 'issues', 'load_order']:
                if dependency.get(field):
                    info[field] = dependency.get(field)

            if 'name' not in info:
                self.failed_sources[self.repo] = ProviderException(text.format(
                    '''
                    No "name" value for one of the dependencies in the repository %s.
                    ''',
                    self.repo
                ))
                continue

            releases = dependency.get('releases', [])

            if releases and not isinstance(releases, list):
                self.broken_dependencies[info['name']] = ProviderException(text.format(
                    '''
                    The "releases" value is not an array for the dependency "%s" in the repository %s.
                    ''',
                    (info['name'], self.repo)
                ))
                continue

            for release in releases:
                if 'releases' not in info:
                    info['releases'] = []

                download_info = {}

                # Make sure that explicit fields are copied over
                for field in ['platforms', 'sublime_text', 'version', 'url', 'sha256']:
                    if field in release:
                        value = release[field]
                        if field == 'url':
                            value = update_url(value, debug)
                        if field == 'platforms' and not isinstance(release['platforms'], list):
                            value = [value]
                        download_info[field] = value

                if 'platforms' not in download_info:
                    download_info['platforms'] = ['*']

                tags = release.get('tags')
                branch = release.get('branch')

                if tags or branch:
                    try:
                        base = None
                        if 'base' in release:
                            base = release['base']

                        if not base:
                            raise ProviderException(text.format(
                                '''
                                Missing release-level "base" key for one of the releases of the
                                dependency "%s" in the repository %s.
                                ''',
                                (info['name'], self.repo)
                            ))

                        client = None
                        extra = None
                        url = None

                        if tags:
                            if tags is not True:
                                extra = tags
                            for client in clients:
                                url = client.make_tags_url(base)
                                if url:
                                    break

                        if branch:
                            for client in clients:
                                url = client.make_branch_url(base, branch)
                                if url:
                                    break

                        if not url:
                            raise ProviderException(text.format(
                                '''
                                Invalid "base" value "%s" for one of the releases of the
                                dependency "%s" in the repository %s.
                                ''',
                                (base, info['name'], self.repo)
                            ))

                        downloads = client.download_info(url, extra)
                        if downloads is False:
                            raise ProviderException(text.format(
                                '''
                                No valid semver tags found at %s for the dependency
                                "%s" in the repository %s.
                                ''',
                                (url, info['name'], self.repo)
                            ))

                        for download in downloads:
                            del download['date']
                            new_download = download_info.copy()
                            new_download.update(download)
                            info['releases'].append(new_download)

                    except (DownloaderException, ClientException, ProviderException) as e:
                        self.broken_dependencies[info['name']] = e
                        continue

                elif download_info:
                    if 'url' in download_info:
                        is_http = urlparse(download_info['url']).scheme == 'http'
                        if is_http and 'sha256' not in download_info:
                            self.broken_dependencies[info['name']] = ProviderException(text.format(
                                '''
                                No "sha256" key for the non-secure "url" value in one of the
                                releases of the dependency "%s" in the repository %s.
                                ''',
                                (info['name'], self.repo)
                            ))
                            continue

                    info['releases'].append(download_info)

            if info['name'] in self.broken_dependencies:
                continue

            # Make sure the dependency has the appropriate keys. We use a
            # function here so that we can break out of multiple loops.
            def is_missing_keys():
                for key in ['author', 'releases', 'issues', 'description', 'load_order']:
                    if key not in info:
                        self.broken_dependencies[info['name']] = ProviderException(text.format(
                            '''
                            No "%s" key for the dependency "%s" in the repository %s.
                            ''',
                            (key, info['name'], self.repo)
                        ))
                        return True
                for release in info.get('releases', []):
                    for key in ['version', 'url', 'sublime_text', 'platforms']:
                        if key not in release:
                            self.broken_dependencies[info['name']] = ProviderException(text.format(
                                '''
                                Missing "%s" key for one of the releases of the dependency "%s" in the repository %s.
                                ''',
                                (key, info['name'], self.repo)
                            ))
                            return True
                return False

            if is_missing_keys():
                continue

            info['releases'] = version_sort(info['releases'], 'platforms', reverse=True)

            output[info['name']] = info
            yield (info['name'], info)

        self.cache['get_dependencies'] = output

    def get_packages(self, invalid_sources=None):
        """
        Provides access to the packages in this repository

        :param invalid_sources:
            A list of URLs that are permissible to fetch data from

        :raises:
            ProviderException: when an error occurs trying to open a file
            DownloaderException: when there is an issue download package info
            ClientException: when there is an issue parsing package info

        :return:
            A generator of
            (
                'Package Name',
                {
                    'name': name,
                    'description': description,
                    'author': author,
                    'homepage': homepage,
                    'last_modified': last modified date,
                    'releases': [
                        {
                            'sublime_text': compatible version,
                            'platforms': [platform name, ...],
                            'url': url,
                            'date': date,
                            'version': version,
                            'dependencies': [dependency name, ...]
                        }, ...
                    ]
                    'previous_names': [old_name, ...],
                    'labels': [label, ...],
                    'sources': [url, ...],
                    'readme': url,
                    'issues': url,
                    'donate': url,
                    'buy': url
                }
            )
            tuples
        """

        if 'get_packages' in self.cache:
            for key, value in self.cache['get_packages'].items():
                yield (key, value)
            return

        if invalid_sources is not None and self.repo in invalid_sources:
            raise StopIteration()

        if not self.fetch_and_validate():
            return

        debug = self.settings.get('debug')

        clients = [
            Client(self.settings) for Client in (GitHubClient, GitLabClient, BitBucketClient)
        ]

        # Backfill the "previous_names" keys for old schemas
        previous_names = {}
        if self.schema_major_version < 2:
            renamed = self.get_renamed_packages()
            for old_name in renamed:
                new_name = renamed[old_name]
                if new_name not in previous_names:
                    previous_names[new_name] = []
                previous_names[new_name].append(old_name)

        output = {}
        for package in self.repo_info['packages']:
            info = {
                'sources': [self.repo]
            }

            copy_fields = [
                'name',
                'description',
                'author',
                'last_modified',
                'previous_names',
                'labels',
                'homepage',
                'readme',
                'issues',
                'donate',
                'buy'
            ]
            for field in copy_fields:
                if package.get(field):
                    info[field] = package.get(field)

            # Schema version 2.0 allows for grabbing details about a package, or its
            # download from "details" urls. See the GitHubClient and BitBucketClient
            # classes for valid URLs.
            if self.schema_major_version >= 2:
                details = package.get('details')
                releases = package.get('releases')

                # Try to grab package-level details from GitHub or BitBucket
                if details:
                    if invalid_sources is not None and details in invalid_sources:
                        continue

                    info['sources'].append(details)

                    try:
                        repo_info = None

                        for client in clients:
                            repo_info = client.repo_info(details)
                            if repo_info:
                                break

                        if not repo_info:
                            raise ProviderException(text.format(
                                '''
                                Invalid "details" value "%s" for one of the packages in the repository %s.
                                ''',
                                (details, self.repo)
                            ))

                        # When grabbing details, prefer explicit field values over the values
                        # from the GitHub or BitBucket API
                        info = dict(chain(repo_info.items(), info.items()))

                    except (DownloaderException, ClientException, ProviderException) as e:
                        if 'name' in info:
                            self.broken_packages[info['name']] = e
                        self.failed_sources[details] = e
                        continue

            if 'name' not in info:
                self.failed_sources[self.repo] = ProviderException(text.format(
                    '''
                    No "name" value for one of the packages in the repository %s.
                    ''',
                    self.repo
                ))
                continue

            info['releases'] = []
            if self.schema_major_version == 2:
                # If no releases info was specified, also grab the download info from GH or BB
                if not releases and details:
                    releases = [{'details': details}]

            if self.schema_major_version >= 2:
                if not releases:
                    e = ProviderException(text.format(
                        '''
                        No "releases" value for the package "%s" in the repository %s.
                        ''',
                        (info['name'], self.repo)
                    ))
                    self.broken_packages[info['name']] = e
                    continue

                if not isinstance(releases, list):
                    e = ProviderException(text.format(
                        '''
                        The "releases" value is not an array or the package "%s" in the repository %s.
                        ''',
                        (info['name'], self.repo)
                    ))
                    self.broken_packages[info['name']] = e
                    continue

                # This allows developers to specify a GH or BB location to get releases from,
                # especially tags URLs (https://github.com/user/repo/tags or
                # https://bitbucket.org/user/repo#tags)
                for release in releases:
                    download_details = None
                    download_info = {}

                    # Make sure that explicit fields are copied over
                    for field in ['platforms', 'sublime_text', 'version', 'url', 'date', 'dependencies']:
                        if field in release:
                            value = release[field]
                            if field == 'url':
                                value = update_url(value, debug)
                            if field == 'platforms' and not isinstance(release['platforms'], list):
                                value = [value]
                            download_info[field] = value

                    if 'platforms' not in download_info:
                        download_info['platforms'] = ['*']

                    if self.schema_major_version == 2:
                        if 'sublime_text' not in download_info:
                            download_info['sublime_text'] = '<3000'

                        if 'details' in release:
                            download_details = release['details']

                            try:
                                downloads = False

<<<<<<< HEAD
                                for client in clients:
                                    downloads = client.download_info(download_details)
                                    if downloads:
                                        break
=======
                                if github_downloads is False or bitbucket_downloads is False:
                                    raise ProviderException(text.format(
                                        '''
                                        No valid semver tags found at %s for the package "%s" in the repository %s.
                                        ''',
                                        (download_details, info['name'], self.repo)
                                    ))
>>>>>>> fa4318c1

                                if downloads is False:
                                    raise ProviderException(text.format(
                                        '''
                                        Invalid "details" value "%s" under the "releases" key
                                        for the package "%s" in the repository %s.
                                        ''',
                                        (download_details, info['name'], self.repo)
                                    ))

                                for download in downloads:
                                    new_download = download_info.copy()
                                    new_download.update(download)
                                    info['releases'].append(new_download)

                            except (DownloaderException, ClientException, ProviderException) as e:
                                self.broken_packages[info['name']] = e

                        elif download_info:
                            info['releases'].append(download_info)

                    elif self.schema_major_version == 3:
                        tags = release.get('tags')
                        branch = release.get('branch')

                        if tags or branch:
                            try:
                                base = None
                                if 'base' in release:
                                    base = release['base']
                                elif details:
                                    base = details

                                if not base:
                                    raise ProviderException(text.format(
                                        '''
                                        Missing root-level "details" key, or release-level "base" key
                                        for one of the releases of the package "%s" in the repository %s.
                                        ''',
                                        (info['name'], self.repo)
                                    ))

                                client = None
                                extra = None
                                url = None

                                if tags:
                                    if tags is not True:
                                        extra = tags
                                    for client in clients:
                                        url = client.make_tags_url(base)
                                        if url:
                                            break

                                if branch:
                                    for client in clients:
                                        url = client.make_branch_url(base, branch)
                                        if url:
                                            break

                                if not url:
                                    raise ProviderException(text.format(
                                        '''
                                        Invalid "base" value "%s" for one of the releases of the
                                        package "%s" in the repository %s.
                                        ''',
                                        (base, info['name'], self.repo)
                                    ))

                                downloads = client.download_info(url, extra)
                                if downloads is False:
                                    raise ProviderException(text.format(
                                        '''
                                        No valid semver tags found at %s for the
                                        package "%s" in the repository %s.
                                        ''',
                                        (url, info['name'], self.repo)
                                    ))

                                for download in downloads:
                                    new_download = download_info.copy()
                                    new_download.update(download)
                                    info['releases'].append(new_download)

                            except (DownloaderException, ClientException, ProviderException) as e:
                                self.broken_packages[info['name']] = e
                                continue
                        elif download_info:
                            info['releases'].append(download_info)

            # Schema version 1.0, 1.1 and 1.2 just require that all values be
            # explicitly specified in the package JSON
            else:
                info['releases'] = platforms_to_releases(package, debug)

            info['releases'] = version_sort(info['releases'], 'platforms', reverse=True)

            if info['name'] in self.broken_packages:
                continue

            if 'author' not in info:
                self.broken_packages[info['name']] = ProviderException(text.format(
                    '''
                    No "author" key for the package "%s" in the repository %s.
                    ''',
                    (info['name'], self.repo)
                ))
                continue

            if 'releases' not in info:
                self.broken_packages[info['name']] = ProviderException(text.format(
                    '''
                    No "releases" key for the package "%s" in the repository %s.
                    ''',
                    (info['name'], self.repo)
                ))
                continue

            # Make sure all releases have the appropriate keys. We use a
            # function here so that we can break out of multiple loops.
            def has_broken_release():
                for release in info.get('releases', []):
                    for key in ['version', 'date', 'url', 'sublime_text', 'platforms']:
                        if key not in release:
                            self.broken_packages[info['name']] = ProviderException(text.format(
                                '''
                                Missing "%s" key for one of the releases of the package "%s" in the repository %s.
                                ''',
                                (key, info['name'], self.repo)
                            ))
                            return True
                return False

            if has_broken_release():
                continue

            for field in ['previous_names', 'labels']:
                if field not in info:
                    info[field] = []

            if 'readme' in info:
                info['readme'] = update_url(info['readme'], debug)

            for field in ['description', 'readme', 'issues', 'donate', 'buy']:
                if field not in info:
                    info[field] = None

            if 'homepage' not in info:
                info['homepage'] = self.repo

            if 'releases' in info and 'last_modified' not in info:
                # Extract a date from the newest release
                date = '1970-01-01 00:00:00'
                for release in info['releases']:
                    if 'date' in release and release['date'] > date:
                        date = release['date']
                info['last_modified'] = date

            if info['name'] in previous_names:
                info['previous_names'].extend(previous_names[info['name']])

            output[info['name']] = info
            yield (info['name'], info)

        self.cache['get_packages'] = output

    def get_sources(self):
        """
        Return a list of current URLs that are directly referenced by the repo

        :return:
            A list of URLs and/or file paths
        """

        if not self.fetch_and_validate():
            return []

        output = [self.repo]
        if self.schema_major_version >= 2:
            for package in self.repo_info['packages']:
                details = package.get('details')
                if details:
                    output.append(details)
        return output

    def get_renamed_packages(self):
        """:return: A dict of the packages that have been renamed"""

        if not self.fetch_and_validate():
            return {}

        if self.schema_major_version < 2:
            return self.repo_info.get('renamed_packages', {})

        output = {}
        for package in self.repo_info['packages']:
            if 'previous_names' not in package:
                continue

            previous_names = package['previous_names']
            if not isinstance(previous_names, list):
                previous_names = [previous_names]

            for previous_name in previous_names:
                output[previous_name] = package['name']

        return output<|MERGE_RESOLUTION|>--- conflicted
+++ resolved
@@ -691,20 +691,10 @@
                             try:
                                 downloads = False
 
-<<<<<<< HEAD
                                 for client in clients:
                                     downloads = client.download_info(download_details)
                                     if downloads:
                                         break
-=======
-                                if github_downloads is False or bitbucket_downloads is False:
-                                    raise ProviderException(text.format(
-                                        '''
-                                        No valid semver tags found at %s for the package "%s" in the repository %s.
-                                        ''',
-                                        (download_details, info['name'], self.repo)
-                                    ))
->>>>>>> fa4318c1
 
                                 if downloads is False:
                                     raise ProviderException(text.format(
