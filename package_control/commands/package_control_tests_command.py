import sublime
import sublime_plugin

<<<<<<< HEAD
from ..tests import runner
from ..tests.clients import (
    BitBucketClientTests,
    GitHubClientTests,
    GitLabClientTests
)
=======
from ..tests import TestRunner
from ..tests.clients import GitHubClientTests, BitBucketClientTests
>>>>>>> ef725fb7
from ..tests.providers import (
    BitBucketRepositoryProviderTests,
    ChannelProviderTests,
    GitHubRepositoryProviderTests,
    GitHubUserProviderTests,
    GitLabRepositoryProviderTests,
    GitLabUserProviderTests,
    RepositoryProviderTests,
)


class PackageControlTestsCommand(sublime_plugin.WindowCommand):
    """
    A command to run the tests for Package Control
    """

    def run(self):
        TestRunner(args=(
            self.window,
            [
                GitHubClientTests,
                GitLabClientTests,
                BitBucketClientTests,
                GitHubRepositoryProviderTests,
                BitBucketRepositoryProviderTests,
                GitHubUserProviderTests,
                GitLabRepositoryProviderTests,
                GitLabUserProviderTests,
                RepositoryProviderTests,
                ChannelProviderTests
            ]
        ))

    def is_visible(self):
        settings = sublime.load_settings('Package Control.sublime-settings')
        return settings.get('enable_tests', False)<|MERGE_RESOLUTION|>--- conflicted
+++ resolved
@@ -1,17 +1,12 @@
 import sublime
 import sublime_plugin
 
-<<<<<<< HEAD
-from ..tests import runner
+from ..tests import TestRunner
 from ..tests.clients import (
     BitBucketClientTests,
     GitHubClientTests,
     GitLabClientTests
 )
-=======
-from ..tests import TestRunner
-from ..tests.clients import GitHubClientTests, BitBucketClientTests
->>>>>>> ef725fb7
 from ..tests.providers import (
     BitBucketRepositoryProviderTests,
     ChannelProviderTests,
