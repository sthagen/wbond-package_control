import sublime
import sublime_plugin

<<<<<<< HEAD
from ..tests import runner
from ..tests.clients import GitHubClientTests, BitBucketClientTests
from ..tests.downloaders import (
    CurlDownloaderTests,
    OscryptoDownloaderTests,
    UrlLibDownloaderTests,
    WgetDownloaderTests,
    WinINetDownloaderTests
=======
from ..tests import TestRunner
from ..tests.clients import (
    BitBucketClientTests,
    GitHubClientTests,
    GitLabClientTests
>>>>>>> b461942e
)
from ..tests.providers import (
    BitBucketRepositoryProviderTests,
    ChannelProviderTests,
    GitHubRepositoryProviderTests,
    GitHubUserProviderTests,
    GitLabRepositoryProviderTests,
    GitLabUserProviderTests,
    RepositoryProviderTests,
)


class PackageControlTestsCommand(sublime_plugin.WindowCommand):
    """
    A command to run the tests for Package Control
    """

    def run(self):
        TestRunner(args=(
            self.window,
            [
                CurlDownloaderTests,
                OscryptoDownloaderTests,
                UrlLibDownloaderTests,
                WgetDownloaderTests,
                WinINetDownloaderTests,
                GitHubClientTests,
                GitLabClientTests,
                BitBucketClientTests,
                GitHubRepositoryProviderTests,
                BitBucketRepositoryProviderTests,
                GitHubUserProviderTests,
                GitLabRepositoryProviderTests,
                GitLabUserProviderTests,
                RepositoryProviderTests,
                ChannelProviderTests
            ]
        ))

    def is_visible(self):
        settings = sublime.load_settings('Package Control.sublime-settings')
        return settings.get('enable_tests', False)<|MERGE_RESOLUTION|>--- conflicted
+++ resolved
@@ -1,22 +1,18 @@
 import sublime
 import sublime_plugin
 
-<<<<<<< HEAD
-from ..tests import runner
-from ..tests.clients import GitHubClientTests, BitBucketClientTests
+from ..tests import TestRunner
+from ..tests.clients import (
+    BitBucketClientTests,
+    GitHubClientTests,
+    GitLabClientTests
+)
 from ..tests.downloaders import (
     CurlDownloaderTests,
     OscryptoDownloaderTests,
     UrlLibDownloaderTests,
     WgetDownloaderTests,
     WinINetDownloaderTests
-=======
-from ..tests import TestRunner
-from ..tests.clients import (
-    BitBucketClientTests,
-    GitHubClientTests,
-    GitLabClientTests
->>>>>>> b461942e
 )
 from ..tests.providers import (
     BitBucketRepositoryProviderTests,
